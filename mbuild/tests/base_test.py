--- conflicted
+++ resolved
@@ -2,10 +2,7 @@
 import pytest
 
 import mbuild as mb
-<<<<<<< HEAD
 from mbuild.utils.io import get_fn
-=======
->>>>>>> f76f48a7
 
 
 class BaseTest:
