--- conflicted
+++ resolved
@@ -493,11 +493,7 @@
 
     """
     around = np.asarray(around).reshape(3)
-<<<<<<< HEAD
-    if(np.array_equal(around, np.zeros_like(around))):
-=======
     if np.array_equal(around, np.zeros(3)):
->>>>>>> 727e048b
         raise ValueError('Cannot rotate around a zero vector')
     atom_positions = compound.xyz_with_ports
     atom_positions = Rotation(theta, around).apply_to(atom_positions)
