--- conflicted
+++ resolved
@@ -85,13 +85,8 @@
     "\n",
     "        port = mb.Port(anchor=self[0])\n",
     "        self.add(port, label='up')\n",
-<<<<<<< HEAD
-    "        # Place the port at approximately have a C-C bond length.\n",
-    "        mb.translate(self['up'], [0, -0.07, 0])"
-=======
     "        # Place the port at approximately half a C-C bond length.\n",
     "        mb.translate(self['up'], [0, -0.07, 0])  "
->>>>>>> 58156895
    ]
   },
   {
